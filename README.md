--- conflicted
+++ resolved
@@ -47,7 +47,6 @@
 
 The API exposes:
 
-<<<<<<< HEAD
 - `POST /api/login` – validates demo credentials (see below), returns a mock
   token plus the Fabric identity ID, and includes the category list for the
   upload form.
@@ -67,18 +66,6 @@
 - `POST /api/files` – accepts either JSON or multipart form data, enforces the
   100&nbsp;MB limit, stores uploaded binaries on disk, and records the file on the
   ledger with size, hash, and category metadata.
-=======
-- `POST /api/login` – validates demo credentials (see below) and returns a mock
-  token plus the Fabric identity ID.
-- `GET /api/ledger/balance?username=admin` – retrieves upload, download, and
-  wealth metrics from the mocked ledger.
-- `POST /api/ledger/reward` – simulates a mining reward, increasing the wealth
-  and upload counters.
-- `GET /api/files` – returns a list of torrents currently shared by the
-  community (seeded in memory for demo purposes).
-- `POST /api/files` – accepts a JSON payload describing a file and records it in
-  the in-memory catalogue using the authenticated username as uploader.
->>>>>>> fea629d5
 - `POST /api/register` – creates additional demo accounts that can log in and
   publish resources.
 
