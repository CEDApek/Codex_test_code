--- conflicted
+++ resolved
@@ -38,7 +38,6 @@
       />
     </label>
 
-<<<<<<< HEAD
     <fieldset class="category-picker">
       <legend>Category</legend>
       <p class="category-hint">Choose the grouping that best matches your upload.</p>
@@ -61,17 +60,6 @@
       <span class="label">Calculated size</span>
       <span class="value">{{ formattedSize }}</span>
     </div>
-=======
-    <label class="category-field">
-      Category
-      <select v-model="category" :disabled="!categoryOptions.length">
-        <option v-for="option in categoryOptions" :key="option.value" :value="option.value">
-          {{ option.label }}
-        </option>
-        <option v-if="!categoryOptions.length" value="other">Other</option>
-      </select>
-    </label>
->>>>>>> b9bb5421
 
     <div class="size-readout" v-if="selectedFile">
       <span class="label">Calculated size</span>
@@ -129,16 +117,12 @@
 const dragActive = ref(false);
 const nameManuallyEdited = ref(false);
 
-<<<<<<< HEAD
 const categoryOptions = computed(() => {
   if (Array.isArray(props.categories) && props.categories.length) {
     return props.categories;
   }
   return [{ value: 'other', label: 'Other' }];
 });
-=======
-const categoryOptions = computed(() => props.categories || []);
->>>>>>> b9bb5421
 
 const formattedSize = computed(() => {
   if (!selectedFile.value) return 'No file selected yet';
@@ -223,13 +207,10 @@
 function onNameInput() {
   nameManuallyEdited.value = true;
 }
-<<<<<<< HEAD
 
 function selectCategory(value) {
   category.value = value;
 }
-=======
->>>>>>> b9bb5421
 
 async function submit() {
   if (!selectedFile.value) {
@@ -429,7 +410,6 @@
 .feedback.success {
   color: #2cb67d;
 }
-<<<<<<< HEAD
 
 .category-picker {
   border-radius: 16px;
@@ -485,14 +465,3 @@
   box-shadow: 0 10px 26px rgba(44, 182, 125, 0.3);
 }
 </style>
-=======
-</style>
-.category-field select {
-  margin-top: 0.35rem;
-  padding: 0.7rem 1rem;
-  border-radius: 12px;
-  border: 1px solid rgba(255, 255, 255, 0.1);
-  background: rgba(255, 255, 255, 0.05);
-  color: #fff;
-}
->>>>>>> b9bb5421
