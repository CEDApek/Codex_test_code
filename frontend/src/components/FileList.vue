<template>
  <div class="file-list">
    <div class="list-actions">
      <div class="search-bar">
        <label class="visually-hidden" for="file-search">Search files</label>
        <input
          id="file-search"
          v-model="searchTerm"
          type="search"
          placeholder="Search by file name"
          @keyup.enter="applySearch"
        />
        <button type="button" class="secondary" @click="applySearch">Search</button>
      </div>
      <div class="action-buttons">
        <button type="button" class="secondary" @click="toggleFilters">
          {{ showFilters ? 'Hide filters' : 'Filters' }}
        </button>
        <button type="button" class="upload-button" @click="emitUploadRequest">
          Share your own file
        </button>
      </div>
    </div>

    <transition name="fade">
      <form v-if="showFilters" class="filter-panel" @submit.prevent="applyFilters">
        <div class="filter-field">
          <label for="filter-category">Category</label>
          <select id="filter-category" v-model="pendingFilters.category">
            <option value="all">All categories</option>
            <option
              v-for="option in categories"
              :key="option.value"
              :value="option.value"
            >
              {{ option.label }}
            </option>
          </select>
        </div>

        <div class="filter-field">
          <label for="filter-extension">Extension</label>
          <select id="filter-extension" v-model="pendingFilters.extension">
            <option value="all">All extensions</option>
            <option v-for="ext in extensions" :key="ext" :value="ext">
              {{ ext.toUpperCase() }}
            </option>
          </select>
        </div>

        <div class="filter-field range">
          <label>Size (MB)</label>
          <div class="range-inputs">
            <input
              v-model.number="pendingFilters.minSize"
              type="number"
              min="0"
              max="1000"
              step="1"
            />
            <span>to</span>
            <input
              v-model.number="pendingFilters.maxSize"
              type="number"
              min="0"
              max="1000"
              step="1"
            />
          </div>
        </div>

        <div class="filter-field range">
          <label>Name length (characters)</label>
          <div class="range-inputs">
            <input
              v-model.number="pendingFilters.minLength"
              type="number"
              min="0"
              max="200"
              step="1"
            />
            <span>to</span>
            <input
              v-model.number="pendingFilters.maxLength"
              type="number"
              min="0"
              max="200"
              step="1"
            />
          </div>
        </div>

        <div class="filter-actions">
          <button type="submit" class="secondary">Apply filters</button>
          <button type="button" class="link-button" @click="resetFilters">Reset</button>
        </div>
      </form>
    </transition>

    <p v-if="loading" class="status">Loading shared files…</p>
    <p v-else-if="error" class="status error">{{ error }}</p>
    <template v-else>
      <p v-if="downloadError" class="status error">{{ downloadError }}</p>
      <p v-if="!filteredFiles.length" class="status empty">
        No files match the current search or filters. Try adjusting the criteria or upload
        something awesome to get started!
      </p>
<<<<<<< HEAD
      <div v-else class="table-scroll">
        <table class="files-table">
          <thead>
            <tr>
              <th scope="col">File</th>
              <th scope="col">Size</th>
              <th scope="col">Category</th>
              <th scope="col">Uploader</th>
              <th scope="col">Seeds</th>
              <th scope="col">Peers</th>
              <th scope="col" class="actions-col">Actions</th>
            </tr>
          </thead>
          <tbody>
            <tr v-for="file in filteredFiles" :key="file.id">
              <td>
                <button type="button" class="file-link" @click="viewDetails(file)">
                  {{ file.name }}
                </button>
                <p v-if="file.description" class="description">{{ file.description }}</p>
              </td>
              <td>{{ file.size }}</td>
              <td>{{ file.categoryLabel }}</td>
              <td>{{ file.uploader }}</td>
              <td>{{ file.seeds }}</td>
              <td>{{ file.peers }}</td>
              <td class="row-actions">
                <button type="button" class="secondary" @click="download(file)">
                  Download
                </button>
              </td>
            </tr>
          </tbody>
        </table>
      </div>
=======
      <table v-else class="files-table">
        <thead>
          <tr>
            <th scope="col">File</th>
            <th scope="col">Size</th>
            <th scope="col">Category</th>
            <th scope="col">Uploader</th>
            <th scope="col">Seeds</th>
            <th scope="col">Peers</th>
            <th scope="col" class="actions-col">Actions</th>
          </tr>
        </thead>
        <tbody>
          <tr v-for="file in filteredFiles" :key="file.id">
            <td>
              <button type="button" class="file-link" @click="viewDetails(file)">
                {{ file.name }}
              </button>
              <p v-if="file.description" class="description">{{ file.description }}</p>
            </td>
            <td>{{ file.size }}</td>
            <td>{{ file.categoryLabel }}</td>
            <td>{{ file.uploader }}</td>
            <td>{{ file.seeds }}</td>
            <td>{{ file.peers }}</td>
            <td class="row-actions">
              <button type="button" class="secondary" @click="download(file)">
                Download
              </button>
            </td>
          </tr>
        </tbody>
      </table>
>>>>>>> 548f89fb
    </template>
  </div>
</template>

<script setup>
import { computed, reactive, ref, watch } from 'vue';

const props = defineProps({
  files: {
    type: Array,
    default: () => [],
  },
  loading: {
    type: Boolean,
    default: false,
  },
  error: {
    type: String,
    default: '',
  },
  categories: {
    type: Array,
    default: () => [],
  },
  downloadError: {
    type: String,
    default: '',
  },
});

const emit = defineEmits(['request-upload', 'view', 'download']);

const searchTerm = ref('');
const appliedSearch = ref('');
const showFilters = ref(false);

const defaultFilters = () => ({
  category: 'all',
  extension: 'all',
  minSize: 0,
  maxSize: 100,
  minLength: 0,
  maxLength: 200,
<<<<<<< HEAD
});

const pendingFilters = reactive(defaultFilters());
const appliedFilters = reactive(defaultFilters());

watch(
  () => props.files,
  () => {
    // Adjust max size automatically based on available files
    const biggest = Math.max(
      100,
      ...props.files.map((file) => Number(file.sizeMB ?? 0))
    );
    pendingFilters.maxSize = Math.ceil(biggest);
    appliedFilters.maxSize = Math.ceil(biggest);
  },
  { immediate: true }
);

const extensions = computed(() => {
  const set = new Set();
  for (const file of props.files) {
    if (file.extension) {
      set.add(file.extension.toLowerCase());
    }
  }
  return Array.from(set).sort();
});

const filteredFiles = computed(() => {
  const term = appliedSearch.value.trim().toLowerCase();

  return props.files.filter((file) => {
    const baseName = (file.baseName || file.name || '').toLowerCase();
    if (term && !baseName.includes(term)) {
      return false;
    }

    const category = (file.category || '').toLowerCase();
    if (appliedFilters.category !== 'all' && category !== appliedFilters.category) {
      return false;
    }

    const extension = (file.extension || '').toLowerCase();
    if (appliedFilters.extension !== 'all' && extension !== appliedFilters.extension) {
      return false;
    }

    let sizeMb = Number(file.sizeMB);
    if (!Number.isFinite(sizeMb)) {
      const sizeGbValue = Number(file.sizeGB);
      sizeMb = Number.isFinite(sizeGbValue) ? sizeGbValue * 1024 : 0;
    }
    if (Number.isFinite(appliedFilters.minSize) && sizeMb < appliedFilters.minSize) {
      return false;
    }
    if (Number.isFinite(appliedFilters.maxSize) && sizeMb > appliedFilters.maxSize) {
      return false;
    }

    const length = baseName.length;
    if (Number.isFinite(appliedFilters.minLength) && length < appliedFilters.minLength) {
      return false;
    }
    if (Number.isFinite(appliedFilters.maxLength) && length > appliedFilters.maxLength) {
      return false;
    }

    return true;
  });
});

=======
});

const pendingFilters = reactive(defaultFilters());
const appliedFilters = reactive(defaultFilters());

watch(
  () => props.files,
  () => {
    // Adjust max size automatically based on available files
    const biggest = Math.max(
      100,
      ...props.files.map((file) => Number(file.sizeMB ?? 0))
    );
    pendingFilters.maxSize = Math.ceil(biggest);
    appliedFilters.maxSize = Math.ceil(biggest);
  },
  { immediate: true }
);

const extensions = computed(() => {
  const set = new Set();
  for (const file of props.files) {
    if (file.extension) {
      set.add(file.extension.toLowerCase());
    }
  }
  return Array.from(set).sort();
});

const filteredFiles = computed(() => {
  const term = appliedSearch.value.trim().toLowerCase();

  return props.files.filter((file) => {
    const baseName = (file.baseName || file.name || '').toLowerCase();
    if (term && !baseName.includes(term)) {
      return false;
    }

    const category = (file.category || '').toLowerCase();
    if (appliedFilters.category !== 'all' && category !== appliedFilters.category) {
      return false;
    }

    const extension = (file.extension || '').toLowerCase();
    if (appliedFilters.extension !== 'all' && extension !== appliedFilters.extension) {
      return false;
    }

    let sizeMb = Number(file.sizeMB);
    if (!Number.isFinite(sizeMb)) {
      const sizeGbValue = Number(file.sizeGB);
      sizeMb = Number.isFinite(sizeGbValue) ? sizeGbValue * 1024 : 0;
    }
    if (Number.isFinite(appliedFilters.minSize) && sizeMb < appliedFilters.minSize) {
      return false;
    }
    if (Number.isFinite(appliedFilters.maxSize) && sizeMb > appliedFilters.maxSize) {
      return false;
    }

    const length = baseName.length;
    if (Number.isFinite(appliedFilters.minLength) && length < appliedFilters.minLength) {
      return false;
    }
    if (Number.isFinite(appliedFilters.maxLength) && length > appliedFilters.maxLength) {
      return false;
    }

    return true;
  });
});

>>>>>>> 548f89fb
function applySearch() {
  appliedSearch.value = searchTerm.value.trim();
}

function toggleFilters() {
  showFilters.value = !showFilters.value;
}

function applyFilters() {
  Object.assign(appliedFilters, {
    category: pendingFilters.category,
    extension: pendingFilters.extension,
    minSize: pendingFilters.minSize,
    maxSize: pendingFilters.maxSize,
    minLength: pendingFilters.minLength,
    maxLength: pendingFilters.maxLength,
  });
  showFilters.value = false;
}

function resetFilters() {
  const defaults = defaultFilters();
  Object.assign(pendingFilters, defaults);
  Object.assign(appliedFilters, defaults);
  searchTerm.value = '';
  appliedSearch.value = '';
}

function emitUploadRequest() {
  emit('request-upload');
}

function viewDetails(file) {
  emit('view', file);
}

function download(file) {
  emit('download', file);
}
</script>

<style scoped>
.file-list {
  display: grid;
  gap: 1.25rem;
}

.list-actions {
  display: flex;
  flex-wrap: wrap;
  justify-content: space-between;
  gap: 0.75rem;
}

.search-bar {
  display: inline-flex;
  gap: 0.5rem;
  align-items: center;
}

.search-bar input {
  padding: 0.55rem 0.85rem;
  border-radius: 12px;
  border: 1px solid rgba(255, 255, 255, 0.15);
  background: rgba(255, 255, 255, 0.06);
  color: #fff;
  min-width: 220px;
}

.action-buttons {
  display: inline-flex;
  gap: 0.5rem;
  align-items: center;
}

.upload-button {
  border: none;
  border-radius: 999px;
  padding: 0.55rem 1.3rem;
  font-weight: 600;
  cursor: pointer;
  color: #0f0f0f;
  background: linear-gradient(135deg, #2cb67d, #7f5af0);
  box-shadow: 0 10px 25px rgba(127, 90, 240, 0.2);
  transition: transform 0.2s ease, box-shadow 0.2s ease;
}

.upload-button:hover {
  transform: translateY(-1px);
  box-shadow: 0 16px 35px rgba(44, 182, 125, 0.25);
}

.secondary {
  border: 1px solid rgba(255, 255, 255, 0.25);
  background: rgba(255, 255, 255, 0.08);
  color: #f5f5f5;
  border-radius: 999px;
  padding: 0.45rem 1rem;
  cursor: pointer;
  transition: background 0.2s ease;
}

.secondary:hover {
  background: rgba(255, 255, 255, 0.16);
}

.filter-panel {
  display: grid;
  gap: 1rem;
  background: rgba(0, 0, 0, 0.28);
  padding: 1rem 1.25rem;
  border-radius: 16px;
  border: 1px solid rgba(255, 255, 255, 0.08);
}

.filter-field {
  display: grid;
  gap: 0.5rem;
}

.filter-field select,
.filter-field input {
  padding: 0.55rem 0.8rem;
  border-radius: 12px;
  border: 1px solid rgba(255, 255, 255, 0.12);
  background: rgba(255, 255, 255, 0.06);
  color: #fff;
}

.range-inputs {
  display: inline-flex;
  align-items: center;
  gap: 0.5rem;
}

.range-inputs span {
  color: #c7c7c7;
}

.filter-actions {
  display: inline-flex;
  gap: 0.75rem;
  align-items: center;
}

.link-button {
  background: none;
  border: none;
  color: #7f9cff;
  cursor: pointer;
  text-decoration: underline;
  padding: 0;
}

.visually-hidden {
  position: absolute;
  width: 1px;
  height: 1px;
  padding: 0;
  margin: -1px;
  overflow: hidden;
  clip: rect(0, 0, 0, 0);
  border: 0;
}

.status {
  margin: 0;
  font-size: 0.95rem;
  color: #d8d8d8;
}

.status.error {
  color: #ff6b6b;
}

.status.empty {
  color: #a6a6a6;
  font-style: italic;
}

.table-scroll {
  max-height: 360px;
  overflow-y: auto;
  border-radius: 16px;
  border: 1px solid rgba(255, 255, 255, 0.06);
}

.files-table {
  width: 100%;
  border-collapse: collapse;
  background: rgba(0, 0, 0, 0.2);
}

th,
td {
  text-align: left;
  padding: 0.9rem 1rem;
}

th {
  background: rgba(255, 255, 255, 0.04);
  font-weight: 600;
  font-size: 0.85rem;
  letter-spacing: 0.03em;
  text-transform: uppercase;
}

.actions-col {
  text-align: right;
}

tbody tr:nth-child(odd) {
  background: rgba(255, 255, 255, 0.02);
}

tbody tr + tr {
  border-top: 1px solid rgba(255, 255, 255, 0.04);
}

.file-link {
  background: none;
  border: none;
  padding: 0;
  font-weight: 600;
  color: #89b4ff;
  cursor: pointer;
  text-align: left;
}

.file-link:hover {
  text-decoration: underline;
}

.description {
  margin: 0.25rem 0 0;
  color: #bcbcbc;
  font-size: 0.85rem;
  max-height: 4.5rem;
  overflow-y: auto;
  padding-right: 0.25rem;
}

.row-actions {
  text-align: right;
}

.fade-enter-active,
.fade-leave-active {
  transition: opacity 0.2s ease;
}

.fade-enter-from,
.fade-leave-to {
  opacity: 0;
}

.row-actions {
  text-align: right;
}

.fade-enter-active,
.fade-leave-active {
  transition: opacity 0.2s ease;
}

.fade-enter-from,
.fade-leave-to {
  opacity: 0;
}
</style><|MERGE_RESOLUTION|>--- conflicted
+++ resolved
@@ -105,7 +105,6 @@
         No files match the current search or filters. Try adjusting the criteria or upload
         something awesome to get started!
       </p>
-<<<<<<< HEAD
       <div v-else class="table-scroll">
         <table class="files-table">
           <thead>
@@ -141,41 +140,6 @@
           </tbody>
         </table>
       </div>
-=======
-      <table v-else class="files-table">
-        <thead>
-          <tr>
-            <th scope="col">File</th>
-            <th scope="col">Size</th>
-            <th scope="col">Category</th>
-            <th scope="col">Uploader</th>
-            <th scope="col">Seeds</th>
-            <th scope="col">Peers</th>
-            <th scope="col" class="actions-col">Actions</th>
-          </tr>
-        </thead>
-        <tbody>
-          <tr v-for="file in filteredFiles" :key="file.id">
-            <td>
-              <button type="button" class="file-link" @click="viewDetails(file)">
-                {{ file.name }}
-              </button>
-              <p v-if="file.description" class="description">{{ file.description }}</p>
-            </td>
-            <td>{{ file.size }}</td>
-            <td>{{ file.categoryLabel }}</td>
-            <td>{{ file.uploader }}</td>
-            <td>{{ file.seeds }}</td>
-            <td>{{ file.peers }}</td>
-            <td class="row-actions">
-              <button type="button" class="secondary" @click="download(file)">
-                Download
-              </button>
-            </td>
-          </tr>
-        </tbody>
-      </table>
->>>>>>> 548f89fb
     </template>
   </div>
 </template>
@@ -219,7 +183,6 @@
   maxSize: 100,
   minLength: 0,
   maxLength: 200,
-<<<<<<< HEAD
 });
 
 const pendingFilters = reactive(defaultFilters());
@@ -292,80 +255,6 @@
   });
 });
 
-=======
-});
-
-const pendingFilters = reactive(defaultFilters());
-const appliedFilters = reactive(defaultFilters());
-
-watch(
-  () => props.files,
-  () => {
-    // Adjust max size automatically based on available files
-    const biggest = Math.max(
-      100,
-      ...props.files.map((file) => Number(file.sizeMB ?? 0))
-    );
-    pendingFilters.maxSize = Math.ceil(biggest);
-    appliedFilters.maxSize = Math.ceil(biggest);
-  },
-  { immediate: true }
-);
-
-const extensions = computed(() => {
-  const set = new Set();
-  for (const file of props.files) {
-    if (file.extension) {
-      set.add(file.extension.toLowerCase());
-    }
-  }
-  return Array.from(set).sort();
-});
-
-const filteredFiles = computed(() => {
-  const term = appliedSearch.value.trim().toLowerCase();
-
-  return props.files.filter((file) => {
-    const baseName = (file.baseName || file.name || '').toLowerCase();
-    if (term && !baseName.includes(term)) {
-      return false;
-    }
-
-    const category = (file.category || '').toLowerCase();
-    if (appliedFilters.category !== 'all' && category !== appliedFilters.category) {
-      return false;
-    }
-
-    const extension = (file.extension || '').toLowerCase();
-    if (appliedFilters.extension !== 'all' && extension !== appliedFilters.extension) {
-      return false;
-    }
-
-    let sizeMb = Number(file.sizeMB);
-    if (!Number.isFinite(sizeMb)) {
-      const sizeGbValue = Number(file.sizeGB);
-      sizeMb = Number.isFinite(sizeGbValue) ? sizeGbValue * 1024 : 0;
-    }
-    if (Number.isFinite(appliedFilters.minSize) && sizeMb < appliedFilters.minSize) {
-      return false;
-    }
-    if (Number.isFinite(appliedFilters.maxSize) && sizeMb > appliedFilters.maxSize) {
-      return false;
-    }
-
-    const length = baseName.length;
-    if (Number.isFinite(appliedFilters.minLength) && length < appliedFilters.minLength) {
-      return false;
-    }
-    if (Number.isFinite(appliedFilters.maxLength) && length > appliedFilters.maxLength) {
-      return false;
-    }
-
-    return true;
-  });
-});
-
->>>>>>> 548f89fb
 function applySearch() {
   appliedSearch.value = searchTerm.value.trim();
 }
